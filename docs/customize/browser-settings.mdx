---
title: "Browser Settings"
description: "Configure browser behavior and context settings"
icon: "globe"
---

Browser Use allows you to customize how the browser behaves through two main configuration classes: `BrowserConfig` and `BrowserContextConfig`. These settings control everything from headless mode to proxy settings and page load behavior.

<Note>
  We are currently working on improving how browser contexts are managed. The
  system will soon transition to a "1 agent, 1 browser, 1 context" model for
  better stability and developer experience.
</Note>

# Browser Configuration

The `BrowserConfig` class controls the core browser behavior and connection settings.

```python
from browser_use import BrowserConfig

# Basic configuration
config = BrowserConfig(
    headless=False,
    disable_security=True
)
```

## Core Settings

- **headless** (default: `False`)
  Runs the browser without a visible UI. Note that some websites may detect headless mode.

- **disable_security** (default: `True`)
  Disables browser security features. While this can fix certain functionality issues (like cross-site iFrames), it should be used cautiously, especially when visiting untrusted websites.

### Additional Settings

<<<<<<< HEAD
- **extra_browser_args** (default: `[]`)  
  Additional arguments passed to the browser at launch. See the [full list of available arguments](https://github.com/browser-use/browser-use/blob/main/browser_use/browser/browser.py#L154).
=======
- **extra_chromium_args** (default: `[]`)
  Additional arguments passed to the browser at launch. See the [full list of available arguments](https://github.com/browser-use/browser-use/blob/main/browser_use/browser/browser.py#L180).
>>>>>>> 678bf506

- **proxy** (default: `None`)
  Standard Playwright proxy settings for using external proxy services.

- **new_context_config** (default: `BrowserContextConfig()`)
  Default settings for new browser contexts. See Context Configuration below.

<Note>
  For web scraping tasks on sites that restrict automated access, we recommend
  using external browser or proxy providers for better reliability.
</Note>

## Alternative Initialization

These settings allow you to connect to external browser providers or use a local Chrome instance.

### External Browser Provider (wss)

Connect to cloud-based browser services for enhanced reliability and proxy capabilities.

```python
config = BrowserConfig(
    wss_url="wss://your-browser-provider.com/ws"
)
```

- **wss_url** (default: `None`)
  WebSocket URL for connecting to external browser providers (e.g., anchorbrowser.com, steel.dev, browserbase.com, browserless.io).

<Note>
  This overrides local browser settings and uses the provider's configuration.
  Refer to their documentation for settings.
</Note>

### External Browser Provider (cdp)

Connect to cloud or local Chrome instances using Chrome DevTools Protocol (CDP) for use with tools like `headless-shell` or `browserless`.

```python
config = BrowserConfig(
    cdp_url="http://localhost:9222"
)
```

- **cdp_url** (default: `None`)
  URL for connecting to a Chrome instance via CDP. Commonly used for debugging or connecting to locally running Chrome instances.

### Local Chrome Instance (binary)

Connect to your existing Chrome installation to access saved states and cookies.

```python
config = BrowserConfig(
    browser_instance_path="/Applications/Google Chrome.app/Contents/MacOS/Google Chrome"
)
```

<<<<<<< HEAD
- **browser_instance_path** (default: `None`)  
=======
- **chrome_instance_path** (default: `None`)
>>>>>>> 678bf506
  Path to connect to an existing Chrome installation. Particularly useful for workflows requiring existing login states or browser preferences.

<Note>This will overwrite other browser settings.</Note>

# Context Configuration

The `BrowserContextConfig` class controls settings for individual browser contexts.

```python
from browser_use.browser.context import BrowserContextConfig

config = BrowserContextConfig(
    cookies_file="path/to/cookies.json",
    wait_for_network_idle_page_load_time=3.0,
    browser_window_size={'width': 1280, 'height': 1100},
    locale='en-US',
    user_agent='Mozilla/5.0 (Windows NT 10.0; Win64; x64) AppleWebKit/537.36 (KHTML, like Gecko) Chrome/85.0.4183.102 Safari/537.36',
    highlight_elements=True,
    viewport_expansion=500,
    allowed_domains=['google.com', 'wikipedia.org'],
)

browser = Browser()
context = BrowserContext(browser=browser, config=config)


async def run_search():
	agent = Agent(
		browser_context=context,
		task='Your task',
		llm=llm)
```

## Configuration Options

### Page Load Settings

- **minimum_wait_page_load_time** (default: `0.5`)
  Minimum time to wait before capturing page state for LLM input.

- **wait_for_network_idle_page_load_time** (default: `1.0`)
  Time to wait for network activity to cease. Increase to 3-5s for slower websites. This tracks essential content loading, not dynamic elements like videos.

- **maximum_wait_page_load_time** (default: `5.0`)
  Maximum time to wait for page load before proceeding.

### Display Settings

- **browser_window_size** (default: `{'width': 1280, 'height': 1100}`)
  Browser window dimensions. The default size is optimized for general use cases and interaction with common UI elements like cookie banners.

- **locale** (default: `None`)
  Specify user locale, for example en-GB, de-DE, etc. Locale will affect navigator.language value, Accept-Language request header value as well as number and date formatting rules. If not provided, defaults to the system default locale.

- **highlight_elements** (default: `True`)
  Highlight interactive elements on the screen with colorfull bounding boxes.

- **viewport_expansion** (default: `500`)
  Viewport expansion in pixels. With this you can controll how much of the page is included in the context of the LLM. If set to -1, all elements from the entire page will be included (this leads to high token usage). If set to 0, only the elements which are visible in the viewport will be included.
  Default is 500 pixels, that means that we inlcude a little bit more than the visible viewport inside the context.

### Restrict URLs

- **allowed_domains** (default: `None`)
  List of allowed domains that the agent can access. If None, all domains are allowed.
  Example: ['google.com', 'wikipedia.org'] - Here the agent will only be able to access google and wikipedia.

### Debug and Recording

- **save_recording_path** (default: `None`)
  Directory path for saving video recordings.

- **trace_path** (default: `None`)
  Directory path for saving trace files. Files are automatically named as `{trace_path}/{context_id}.zip`.<|MERGE_RESOLUTION|>--- conflicted
+++ resolved
@@ -36,13 +36,8 @@
 
 ### Additional Settings
 
-<<<<<<< HEAD
 - **extra_browser_args** (default: `[]`)  
   Additional arguments passed to the browser at launch. See the [full list of available arguments](https://github.com/browser-use/browser-use/blob/main/browser_use/browser/browser.py#L154).
-=======
-- **extra_chromium_args** (default: `[]`)
-  Additional arguments passed to the browser at launch. See the [full list of available arguments](https://github.com/browser-use/browser-use/blob/main/browser_use/browser/browser.py#L180).
->>>>>>> 678bf506
 
 - **proxy** (default: `None`)
   Standard Playwright proxy settings for using external proxy services.
@@ -100,12 +95,8 @@
 )
 ```
 
-<<<<<<< HEAD
 - **browser_instance_path** (default: `None`)  
-=======
-- **chrome_instance_path** (default: `None`)
->>>>>>> 678bf506
-  Path to connect to an existing Chrome installation. Particularly useful for workflows requiring existing login states or browser preferences.
+  Path to connect to an existing Browser installation. Particularly useful for workflows requiring existing login states or browser preferences.
 
 <Note>This will overwrite other browser settings.</Note>
 
