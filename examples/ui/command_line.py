"""
To Use It:

Example 1: Using OpenAI (default), with default task: 'go to reddit and search for posts about browser-use'
python command_line.py

Example 2: Using OpenAI with a Custom Query
python command_line.py --query "go to google and search for browser-use"

Example 3: Using Anthropic's Claude Model with a Custom Query
python command_line.py --query "find latest Python tutorials on Medium" --provider anthropic

"""
import os
import sys
import argparse
import asyncio

# Ensure local repository (browser_use) is accessible
sys.path.append(os.path.dirname(os.path.dirname(os.path.abspath(__file__))))

from dotenv import load_dotenv

from browser_use import Agent
from browser_use.browser.browser import Browser, BrowserConfig
from browser_use.controller.service import Controller


load_dotenv()

def get_llm(provider: str):
	if provider == 'anthropic':
		from langchain_anthropic import ChatAnthropic
		api_key = os.getenv("ANTHROPIC_API_KEY")
		if not api_key:
			raise ValueError("Error: ANTHROPIC_API_KEY is not set. Please provide a valid API key.")
        
		return ChatAnthropic(
			model_name='claude-3-5-sonnet-20240620', timeout=25, stop=None, temperature=0.0
		)
	elif provider == 'openai':
		from langchain_openai import ChatOpenAI
		api_key = os.getenv("OPENAI_API_KEY")
		if not api_key:
			raise ValueError("Error: OPENAI_API_KEY is not set. Please provide a valid API key.")
        
		return ChatOpenAI(model='gpt-4o', temperature=0.0)

	else:
		raise ValueError(f'Unsupported provider: {provider}')

<<<<<<< HEAD

task = 'go to reddit and search for post about brower-use '


controller = Controller()


parser = argparse.ArgumentParser()
parser.add_argument('--query', type=str, help='The query to process', default=task)
parser.add_argument(
	'--provider',
	type=str,
	choices=['openai', 'anthropic'],
	default='openai',
	help='The model provider to use (default: openai)',
)

args = parser.parse_args()

llm = get_llm(args.provider)


browser = Browser(
	config=BrowserConfig(
		# browser_instance_path='/Applications/Google Chrome.app/Contents/MacOS/Google Chrome',
	)
)

agent = Agent(
	task=args.query,
	llm=llm,
	controller=controller,
	browser=browser,
	use_vision=True,
	max_actions_per_step=1,
)

=======
def parse_arguments():
    """Parse command-line arguments."""
    parser = argparse.ArgumentParser(description="Automate browser tasks using an LLM agent.")
    parser.add_argument(
        '--query',
        type=str,
        help='The query to process',
        default='go to reddit and search for posts about browser-use'
    )
    parser.add_argument(
        '--provider',
        type=str,
        choices=['openai', 'anthropic'],
        default='openai',
        help='The model provider to use (default: openai)',
    )
    return parser.parse_args()

def initialize_agent(query: str, provider: str):
    """Initialize the browser agent with the given query and provider."""
    llm = get_llm(provider)
    controller = Controller()
    browser = Browser(config=BrowserConfig())

    return Agent(
        task=query,
        llm=llm,
        controller=controller,
        browser=browser,
        use_vision=True,
        max_actions_per_step=1,
    ), browser
>>>>>>> 10f91f69

async def main():
    """Main async function to run the agent."""
    args = parse_arguments()
    agent, browser = initialize_agent(args.query, args.provider)

    await agent.run(max_steps=25)
    
    input('Press Enter to close the browser...')
    await browser.close()


if __name__ == "__main__":
    asyncio.run(main())<|MERGE_RESOLUTION|>--- conflicted
+++ resolved
@@ -49,45 +49,6 @@
 	else:
 		raise ValueError(f'Unsupported provider: {provider}')
 
-<<<<<<< HEAD
-
-task = 'go to reddit and search for post about brower-use '
-
-
-controller = Controller()
-
-
-parser = argparse.ArgumentParser()
-parser.add_argument('--query', type=str, help='The query to process', default=task)
-parser.add_argument(
-	'--provider',
-	type=str,
-	choices=['openai', 'anthropic'],
-	default='openai',
-	help='The model provider to use (default: openai)',
-)
-
-args = parser.parse_args()
-
-llm = get_llm(args.provider)
-
-
-browser = Browser(
-	config=BrowserConfig(
-		# browser_instance_path='/Applications/Google Chrome.app/Contents/MacOS/Google Chrome',
-	)
-)
-
-agent = Agent(
-	task=args.query,
-	llm=llm,
-	controller=controller,
-	browser=browser,
-	use_vision=True,
-	max_actions_per_step=1,
-)
-
-=======
 def parse_arguments():
     """Parse command-line arguments."""
     parser = argparse.ArgumentParser(description="Automate browser tasks using an LLM agent.")
@@ -120,7 +81,6 @@
         use_vision=True,
         max_actions_per_step=1,
     ), browser
->>>>>>> 10f91f69
 
 async def main():
     """Main async function to run the agent."""
