--- conflicted
+++ resolved
@@ -109,7 +109,6 @@
 
 <br/><br/>
 
-<<<<<<< HEAD
 ## Advanced Features
 
 ### OmniParser Integration
@@ -144,8 +143,6 @@
 
 For detailed usage examples and configuration options, see the [OmniParser documentation](./docs/omniparser_integration.md).
 
-=======
->>>>>>> d5cab0a9
 ## More examples
 
 For more examples see the [examples](examples) folder or join the [Discord](https://link.browser-use.com/discord) and show off your project.
@@ -163,12 +160,9 @@
 - [ ] Reduce token consumption (system prompt, DOM state)
 
 ### DOM Extraction
-<<<<<<< HEAD
+
 - [x] Hybrid extraction with OmniParser for improved detection of complex UI elements
 - [x] Advanced CAPTCHA detection using vision-based parsing
-=======
-
->>>>>>> d5cab0a9
 - [ ] Improve extraction for datepickers, dropdowns, special elements
 - [ ] Improve state representation for UI elements
 
@@ -232,8 +226,4 @@
 
 <div align="center">
 Made with ❤️ in Zurich and San Francisco
-<<<<<<< HEAD
- </div> 
-=======
- </div>
->>>>>>> d5cab0a9
+ </div> 