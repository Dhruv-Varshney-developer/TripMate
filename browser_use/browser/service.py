--- conflicted
+++ resolved
@@ -33,47 +33,9 @@
 		self.keep_open = keep_open
 		self.MINIMUM_WAIT_TIME = 0.5
 		self.MAXIMUM_WAIT_TIME = 5
-<<<<<<< HEAD
 		self._tab_cache: dict[str, TabInfo] = {}
 		self._current_handle = None
 		self._ob = Screenshot.Screenshot()
-=======
-		self._current_handle = None  # Track current handle
-		self._tab_cache = {}
-		self.keep_open = keep_open
-
-	def init(self) -> webdriver.Chrome:
-		"""
-		Sets up and returns a Selenium WebDriver instance with anti-detection measures.
-
-		Returns:
-		    webdriver.Chrome: Configured Chrome WebDriver instance
-		"""
-		chrome_options = Options()
-		if self.headless:
-			chrome_options.add_argument('--headless')
-
-		# Anti-detection measures
-		chrome_options.add_argument('--disable-blink-features=AutomationControlled')
-		chrome_options.add_experimental_option('excludeSwitches', ['enable-automation'])
-		chrome_options.add_experimental_option('useAutomationExtension', False)
-
-		# Additional stealth settings
-		# chrome_options.add_argument('--start-maximized')
-		chrome_options.add_argument('--window-size=1280,1024')
-		chrome_options.add_argument('--disable-extensions')
-		chrome_options.add_argument('--no-sandbox')
-		chrome_options.add_argument('--disable-infobars')
-		# Much better when working in non-headless mode
-		chrome_options.add_argument('--disable-backgrounding-occluded-windows')
-		chrome_options.add_argument('--disable-renderer-backgrounding')
-		chrome_options.add_argument('--disable-background-timer-throttling')
-
-		# Initialize the Chrome driver
-		driver = webdriver.Chrome(
-			service=Service(ChromeDriverManager().install()), options=chrome_options
-		)
->>>>>>> f43f84ed
 
 		# Initialize driver during construction
 		self.driver: webdriver.Chrome | None = self._setup_webdriver()
@@ -97,8 +59,13 @@
 
 			# Background process optimization
 			chrome_options.add_argument('--disable-background-timer-throttling')
+			chrome_options.add_argument('--disable-popup-blocking')
+
+			# Additional stealth settings
+			chrome_options.add_argument('--disable-infobars')
+			# Much better when working in non-headless mode
 			chrome_options.add_argument('--disable-backgrounding-occluded-windows')
-			chrome_options.add_argument('--disable-popup-blocking')
+			chrome_options.add_argument('--disable-renderer-backgrounding')
 
 			# Initialize the Chrome driver with better error handling
 			service = ChromeService(ChromeDriverManager().install())
