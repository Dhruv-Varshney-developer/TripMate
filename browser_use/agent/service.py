--- conflicted
+++ resolved
@@ -86,11 +86,8 @@
 		],
 		max_error_length: int = 400,
 		max_actions_per_step: int = 10,
-<<<<<<< HEAD
-		verbose:int = 0
-=======
+		verbose:int = 0,
 		tool_call_in_content: bool = True,
->>>>>>> 6da03972
 	):
 		self.agent_id = str(uuid.uuid4())  # unique identifier for the agent
 
@@ -186,18 +183,10 @@
 			state = await self.browser_context.get_state(use_vision=self.use_vision)
 			self.message_manager.add_state_message(state, self._last_result, step_info)
 			input_messages = self.message_manager.get_messages()
-<<<<<<< HEAD
-
 			if self.verbose >= 2:
 				u = input('Print messages?')
 				if u.lower() == 'y':
 					MessageManager.print_messages(input_messages)
-
-			model_output = await self.get_next_action(input_messages)
-			self._save_conversation(input_messages, model_output)
-			self.message_manager._remove_last_state_message()  # we dont want the whole state in the chat history
-			self.message_manager.add_model_output(model_output)
-=======
 			try:
 				model_output = await self.get_next_action(input_messages)
 				self._save_conversation(input_messages, model_output)
@@ -207,7 +196,12 @@
 				# model call failed, remove last state message from history
 				self.message_manager._remove_last_state_message()
 				raise e
->>>>>>> 6da03972
+
+
+			model_output = await self.get_next_action(input_messages)
+			self._save_conversation(input_messages, model_output)
+			self.message_manager._remove_last_state_message()  # we dont want the whole state in the chat history
+			self.message_manager.add_model_output(model_output)
 
 			result: list[ActionResult] = await self.controller.multi_act(
 				model_output.action, self.browser_context
